--- conflicted
+++ resolved
@@ -1,32 +1,26 @@
-// snippet-sourcedescription:[DocumentAPIParallelScan.java demonstrates how to ]
-// snippet-service:[dynamodb]
-// snippet-keyword:[Java]
-// snippet-keyword:[Amazon DynamoDB]
-// snippet-keyword:[Code Sample]
-// snippet-keyword:[ ]
-// snippet-sourcetype:[full-example]
-// snippet-sourcedate:[ ]
-// snippet-sourceauthor:[AWS]
-<<<<<<< HEAD
+// snippet-sourcedescription:[DocumentAPIParallelScan.java demonstrates how to ]
+// snippet-service:[dynamodb]
+// snippet-keyword:[Java]
+// snippet-keyword:[Amazon DynamoDB]
+// snippet-keyword:[Code Sample]
+// snippet-keyword:[ ]
+// snippet-sourcetype:[full-example]
+// snippet-sourcedate:[ ]
+// snippet-sourceauthor:[AWS]
 // snippet-start:[dynamodb.java.codeexample.DocumentAPIParallelScan] 
-=======
-// snippet-start:[dynamodb.Java.CodeExample.DocumentAPIParallelScan] 
-
->>>>>>> a604417e
-/**
- * Copyright 2010-2019 Amazon.com, Inc. or its affiliates. All Rights Reserved.
- *
- * This file is licensed under the Apache License, Version 2.0 (the "License").
- * You may not use this file except in compliance with the License. A copy of
- * the License is located at
- *
- * http://aws.amazon.com/apache2.0/
- *
- * This file is distributed on an "AS IS" BASIS, WITHOUT WARRANTIES OR
- * CONDITIONS OF ANY KIND, either express or implied. See the License for the
- * specific language governing permissions and limitations under the License.
-*/
-<<<<<<< HEAD
+/**
+ * Copyright 2010-2019 Amazon.com, Inc. or its affiliates. All Rights Reserved.
+ *
+ * This file is licensed under the Apache License, Version 2.0 (the "License").
+ * You may not use this file except in compliance with the License. A copy of
+ * the License is located at
+ *
+ * http://aws.amazon.com/apache2.0/
+ *
+ * This file is distributed on an "AS IS" BASIS, WITHOUT WARRANTIES OR
+ * CONDITIONS OF ANY KIND, either express or implied. See the License for the
+ * specific language governing permissions and limitations under the License.
+*/
 
 
 package com.amazonaws.codesamples.document;
@@ -263,242 +257,4 @@
     }
 }
 
-// snippet-end:[dynamodb.java.codeexample.DocumentAPIParallelScan] 
-=======
-
-
-package com.amazonaws.codesamples.document;
-
-import java.util.ArrayList;
-import java.util.Arrays;
-import java.util.HashSet;
-import java.util.Iterator;
-import java.util.List;
-import java.util.concurrent.ExecutorService;
-import java.util.concurrent.Executors;
-import java.util.concurrent.TimeUnit;
-
-import com.amazonaws.AmazonServiceException;
-import com.amazonaws.services.dynamodbv2.AmazonDynamoDB;
-import com.amazonaws.services.dynamodbv2.AmazonDynamoDBClientBuilder;
-import com.amazonaws.services.dynamodbv2.document.DynamoDB;
-import com.amazonaws.services.dynamodbv2.document.Item;
-import com.amazonaws.services.dynamodbv2.document.ItemCollection;
-import com.amazonaws.services.dynamodbv2.document.ScanOutcome;
-import com.amazonaws.services.dynamodbv2.document.Table;
-import com.amazonaws.services.dynamodbv2.document.spec.ScanSpec;
-import com.amazonaws.services.dynamodbv2.model.AttributeDefinition;
-import com.amazonaws.services.dynamodbv2.model.KeySchemaElement;
-import com.amazonaws.services.dynamodbv2.model.KeyType;
-import com.amazonaws.services.dynamodbv2.model.ProvisionedThroughput;
-
-public class DocumentAPIParallelScan {
-
-    // total number of sample items
-    static int scanItemCount = 300;
-
-    // number of items each scan request should return
-    static int scanItemLimit = 10;
-
-    // number of logical segments for parallel scan
-    static int parallelScanThreads = 16;
-
-    // table that will be used for scanning
-    static String parallelScanTestTableName = "ParallelScanTest";
-
-    static AmazonDynamoDB client = AmazonDynamoDBClientBuilder.standard().build();
-    static DynamoDB dynamoDB = new DynamoDB(client);
-
-    public static void main(String[] args) throws Exception {
-        try {
-
-            // Clean up the table
-            deleteTable(parallelScanTestTableName);
-            createTable(parallelScanTestTableName, 10L, 5L, "Id", "N");
-
-            // Upload sample data for scan
-            uploadSampleProducts(parallelScanTestTableName, scanItemCount);
-
-            // Scan the table using multiple threads
-            parallelScan(parallelScanTestTableName, scanItemLimit, parallelScanThreads);
-        }
-        catch (AmazonServiceException ase) {
-            System.err.println(ase.getMessage());
-        }
-    }
-
-    private static void parallelScan(String tableName, int itemLimit, int numberOfThreads) {
-        System.out.println(
-            "Scanning " + tableName + " using " + numberOfThreads + " threads " + itemLimit + " items at a time");
-        ExecutorService executor = Executors.newFixedThreadPool(numberOfThreads);
-
-        // Divide DynamoDB table into logical segments
-        // Create one task for scanning each segment
-        // Each thread will be scanning one segment
-        int totalSegments = numberOfThreads;
-        for (int segment = 0; segment < totalSegments; segment++) {
-            // Runnable task that will only scan one segment
-            ScanSegmentTask task = new ScanSegmentTask(tableName, itemLimit, totalSegments, segment);
-
-            // Execute the task
-            executor.execute(task);
-        }
-
-        shutDownExecutorService(executor);
-    }
-
-    // Runnable task for scanning a single segment of a DynamoDB table
-    private static class ScanSegmentTask implements Runnable {
-
-        // DynamoDB table to scan
-        private String tableName;
-
-        // number of items each scan request should return
-        private int itemLimit;
-
-        // Total number of segments
-        // Equals to total number of threads scanning the table in parallel
-        private int totalSegments;
-
-        // Segment that will be scanned with by this task
-        private int segment;
-
-        public ScanSegmentTask(String tableName, int itemLimit, int totalSegments, int segment) {
-            this.tableName = tableName;
-            this.itemLimit = itemLimit;
-            this.totalSegments = totalSegments;
-            this.segment = segment;
-        }
-
-        @Override
-        public void run() {
-            System.out.println("Scanning " + tableName + " segment " + segment + " out of " + totalSegments
-                + " segments " + itemLimit + " items at a time...");
-            int totalScannedItemCount = 0;
-
-            Table table = dynamoDB.getTable(tableName);
-
-            try {
-                ScanSpec spec = new ScanSpec().withMaxResultSize(itemLimit).withTotalSegments(totalSegments)
-                    .withSegment(segment);
-
-                ItemCollection<ScanOutcome> items = table.scan(spec);
-                Iterator<Item> iterator = items.iterator();
-
-                Item currentItem = null;
-                while (iterator.hasNext()) {
-                    totalScannedItemCount++;
-                    currentItem = iterator.next();
-                    System.out.println(currentItem.toString());
-                }
-
-            }
-            catch (Exception e) {
-                System.err.println(e.getMessage());
-            }
-            finally {
-                System.out.println("Scanned " + totalScannedItemCount + " items from segment " + segment + " out of "
-                    + totalSegments + " of " + tableName);
-            }
-        }
-    }
-
-    private static void uploadSampleProducts(String tableName, int itemCount) {
-        System.out.println("Adding " + itemCount + " sample items to " + tableName);
-        for (int productIndex = 0; productIndex < itemCount; productIndex++) {
-            uploadProduct(tableName, productIndex);
-        }
-    }
-
-    private static void uploadProduct(String tableName, int productIndex) {
-
-        Table table = dynamoDB.getTable(tableName);
-
-        try {
-            System.out.println("Processing record #" + productIndex);
-
-            Item item = new Item().withPrimaryKey("Id", productIndex)
-                .withString("Title", "Book " + productIndex + " Title").withString("ISBN", "111-1111111111")
-                .withStringSet("Authors", new HashSet<String>(Arrays.asList("Author1"))).withNumber("Price", 2)
-                .withString("Dimensions", "8.5 x 11.0 x 0.5").withNumber("PageCount", 500)
-                .withBoolean("InPublication", true).withString("ProductCategory", "Book");
-            table.putItem(item);
-
-        }
-        catch (Exception e) {
-            System.err.println("Failed to create item " + productIndex + " in " + tableName);
-            System.err.println(e.getMessage());
-        }
-    }
-
-    private static void deleteTable(String tableName) {
-        try {
-
-            Table table = dynamoDB.getTable(tableName);
-            table.delete();
-            System.out.println("Waiting for " + tableName + " to be deleted...this may take a while...");
-            table.waitForDelete();
-
-        }
-        catch (Exception e) {
-            System.err.println("Failed to delete table " + tableName);
-            e.printStackTrace(System.err);
-        }
-    }
-
-    private static void createTable(String tableName, long readCapacityUnits, long writeCapacityUnits,
-        String partitionKeyName, String partitionKeyType) {
-
-        createTable(tableName, readCapacityUnits, writeCapacityUnits, partitionKeyName, partitionKeyType, null, null);
-    }
-
-    private static void createTable(String tableName, long readCapacityUnits, long writeCapacityUnits,
-        String partitionKeyName, String partitionKeyType, String sortKeyName, String sortKeyType) {
-
-        try {
-            System.out.println("Creating table " + tableName);
-
-            List<KeySchemaElement> keySchema = new ArrayList<KeySchemaElement>();
-            keySchema.add(new KeySchemaElement().withAttributeName(partitionKeyName).withKeyType(KeyType.HASH)); // Partition
-                                                                                                                 // key
-
-            List<AttributeDefinition> attributeDefinitions = new ArrayList<AttributeDefinition>();
-            attributeDefinitions
-                .add(new AttributeDefinition().withAttributeName(partitionKeyName).withAttributeType(partitionKeyType));
-
-            if (sortKeyName != null) {
-                keySchema.add(new KeySchemaElement().withAttributeName(sortKeyName).withKeyType(KeyType.RANGE)); // Sort
-                                                                                                                 // key
-                attributeDefinitions
-                    .add(new AttributeDefinition().withAttributeName(sortKeyName).withAttributeType(sortKeyType));
-            }
-
-            Table table = dynamoDB.createTable(tableName, keySchema, attributeDefinitions, new ProvisionedThroughput()
-                .withReadCapacityUnits(readCapacityUnits).withWriteCapacityUnits(writeCapacityUnits));
-            System.out.println("Waiting for " + tableName + " to be created...this may take a while...");
-            table.waitForActive();
-
-        }
-        catch (Exception e) {
-            System.err.println("Failed to create table " + tableName);
-            e.printStackTrace(System.err);
-        }
-    }
-
-    private static void shutDownExecutorService(ExecutorService executor) {
-        executor.shutdown();
-        try {
-            if (!executor.awaitTermination(10, TimeUnit.SECONDS)) {
-                executor.shutdownNow();
-            }
-        }
-        catch (InterruptedException e) {
-            executor.shutdownNow();
-
-            // Preserve interrupt status
-            Thread.currentThread().interrupt();
-        }
-    }
-}
-// snippet-end:[dynamodb.Java.CodeExample.DocumentAPIParallelScan]
->>>>>>> a604417e
+// snippet-end:[dynamodb.java.codeexample.DocumentAPIParallelScan] 