﻿#Copyright Amazon.com, Inc. or its affiliates. All Rights Reserved.
#SPDX-License-Identifier: Apache-2.0

# snippet-start:[general.cpp.starter.cmakelists]

cmake_minimum_required(VERSION 3.3)
set(CMAKE_CXX_STANDARD 11)
project(app LANGUAGES CXX)

#Set the location of where Windows can find the installed libraries of the SDK.
if(MSVC)
    string(REPLACE ";" "/aws-cpp-sdk-all;" SYSTEM_MODULE_PATH "${CMAKE_SYSTEM_PREFIX_PATH}/aws-cpp-sdk-all")
    list(APPEND CMAKE_PREFIX_PATH ${SYSTEM_MODULE_PATH})
endif()

message(STATUS "CMAKE_PREFIX_PATH: ${CMAKE_PREFIX_PATH}")
set(BUILD_SHARED_LIBS ON CACHE STRING "Link to shared libraries by default.")

#Load required services/packages: This basic example uses S3.
find_package(AWSSDK REQUIRED COMPONENTS s3)
add_executable(${PROJECT_NAME} "main.cpp") #Add app's main starting file.

#Windows: This 'if' clause copies the SDK libraries from the installation location to the place where 
#  this project's executable is located.  Without this you'll need to copy the install 
#  /bin folder to the exe location (app.exe in this case) to prevent runtime errors.
if(MSVC AND BUILD_SHARED_LIBS)
    target_compile_definitions(${PROJECT_NAME} PUBLIC "USE_IMPORT_EXPORT")
    add_definitions(-DUSE_IMPORT_EXPORT)
    # Copy relevant AWS SDK for C++ libraries into the current binary directory for running and debugging.
    list(APPEND SERVICE_LIST s3)
   
    #For IDE's like Xcode and Visual Studio this line will be ignored because Release/Debug 
    #  is switched internally, but this is necessary for non-IDE builds.
<<<<<<< HEAD
    set(CMAKE_BUILD_TYPE Debug) #TODO: Set to your build type
	
    #TODO:Choose appropriate one of the following two lines, you want to copy to the same folder where your executables are.
    AWSSDK_CPY_DYN_LIBS(SERVICE_LIST "" ${CMAKE_CURRENT_BINARY_DIR}/${CMAKE_BUILD_TYPE})  #Choose this line if your executables are in /build/Debug
    #AWSSDK_CPY_DYN_LIBS(SERVICE_LIST "" ${CMAKE_CURRENT_BINARY_DIR})  #Choose this line for Visual Studio and possibly other IDEs
=======
    set(CMAKE_BUILD_TYPE Debug) #Set to your build type

    SET(EXECUTABLE_OUTPUT_PATH ${CMAKE_CURRENT_BINARY_DIR}/${CMAKE_BUILD_TYPE}) # Necessary for IDE's to use consistent file structure
    AWSSDK_CPY_DYN_LIBS(SERVICE_LIST "" ${CMAKE_CURRENT_BINARY_DIR}/${CMAKE_BUILD_TYPE})
>>>>>>> a11031d2
    
    message(STATUS ">>CMAKE_CURRENT_BINARY_DIR: ${CMAKE_CURRENT_BINARY_DIR}")
    message(STATUS ">>CMAKE_BUILD_TYPE: ${CMAKE_BUILD_TYPE}")
    message(STATUS ">>EXECUTABLE_OUTPUT_PATH : ${EXECUTABLE_OUTPUT_PATH}")
endif()

set_compiler_flags(${PROJECT_NAME})
set_compiler_warnings(${PROJECT_NAME})
target_link_libraries(${PROJECT_NAME} ${AWSSDK_LINK_LIBRARIES})


# snippet-end:[general.cpp.starter.cmakelists]


<|MERGE_RESOLUTION|>--- conflicted
+++ resolved
@@ -31,18 +31,11 @@
    
     #For IDE's like Xcode and Visual Studio this line will be ignored because Release/Debug 
     #  is switched internally, but this is necessary for non-IDE builds.
-<<<<<<< HEAD
     set(CMAKE_BUILD_TYPE Debug) #TODO: Set to your build type
 	
     #TODO:Choose appropriate one of the following two lines, you want to copy to the same folder where your executables are.
     AWSSDK_CPY_DYN_LIBS(SERVICE_LIST "" ${CMAKE_CURRENT_BINARY_DIR}/${CMAKE_BUILD_TYPE})  #Choose this line if your executables are in /build/Debug
     #AWSSDK_CPY_DYN_LIBS(SERVICE_LIST "" ${CMAKE_CURRENT_BINARY_DIR})  #Choose this line for Visual Studio and possibly other IDEs
-=======
-    set(CMAKE_BUILD_TYPE Debug) #Set to your build type
-
-    SET(EXECUTABLE_OUTPUT_PATH ${CMAKE_CURRENT_BINARY_DIR}/${CMAKE_BUILD_TYPE}) # Necessary for IDE's to use consistent file structure
-    AWSSDK_CPY_DYN_LIBS(SERVICE_LIST "" ${CMAKE_CURRENT_BINARY_DIR}/${CMAKE_BUILD_TYPE})
->>>>>>> a11031d2
     
     message(STATUS ">>CMAKE_CURRENT_BINARY_DIR: ${CMAKE_CURRENT_BINARY_DIR}")
     message(STATUS ">>CMAKE_BUILD_TYPE: ${CMAKE_BUILD_TYPE}")
@@ -56,4 +49,3 @@
 
 # snippet-end:[general.cpp.starter.cmakelists]
 
-
